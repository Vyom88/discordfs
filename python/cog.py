--- conflicted
+++ resolved
@@ -94,15 +94,9 @@
         except:
             pass
 
-<<<<<<< HEAD
-        if not kwargs:
-            await ctx.send(f"You must specify a parameter to search on!", hidden=False)
-            return ctx, []
-=======
         # if not kwargs:
         #     await ctx.send(f"You must specify a parameter to search on!", hidden=False)
         #     return
->>>>>>> f51beb3e
 
         if kwargs.get("before"):
             before = parser.parse(kwargs.get("before"))
